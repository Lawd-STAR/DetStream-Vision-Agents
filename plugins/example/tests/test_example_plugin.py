--- conflicted
+++ resolved
@@ -1,7 +1,3 @@
-<<<<<<< HEAD
-
-=======
->>>>>>> c8982aa4
 import pytest
 from dotenv import load_dotenv
 
