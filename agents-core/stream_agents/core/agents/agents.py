import asyncio
import logging
import time
from typing import Optional, List, Any, Union
from uuid import uuid4

import aiortc
from aiortc import VideoStreamTrack
from aiortc.contrib.media import MediaRelay

from ..edge.types import Participant, PcmData, Connection, TrackType, User
from ..events.events import RealtimePartialTranscriptEvent
from ..llm.events import StandardizedTextDeltaEvent
from ..tts.tts import TTS
from ..stt.stt import STT
from ..vad import VAD
from ..llm.events import RealtimeTranscriptEvent, LLMResponseEvent
from ..stt.events import STTTranscriptEvent, STTPartialTranscriptEvent
from ..vad.events import VADAudioEvent
from getstream.video.rtc import Call
from ..edge.edge_transport import EdgeTransport
from ..mcp import MCPBaseServer


from .conversation import StreamHandle, Message, Conversation
from ..events.manager import EventManager
from ..llm.llm import LLM
from ..llm.realtime import Realtime
from ..processors.base_processor import filter_processors, ProcessorType, BaseProcessor
from ..turn_detection import TurnEvent, TurnEventData, BaseTurnDetector
from typing import TYPE_CHECKING, Dict

import getstream.models

if TYPE_CHECKING:
    from stream_agents.plugins.getstream.stream_edge_transport import StreamEdge
    from .agent_session import AgentSessionContextManager

logger = logging.getLogger(__name__)

def _log_task_exception(task: asyncio.Task):
    try:
        task.result()
    except Exception as e:
        logger.exception("Error in background task")

class Agent:
    """
    Agent class makes it easy to build your own video AI.

    Commonly used methods

    * agent.join(call) // join a call
    * agent.llm.simple_response("greet the user")
    * await agent.finish() // (wait for the call session to finish)
    * agent.close() // cleanup

    TODO:
    - MCP functionality should be moved into its own class
    - Should edge be required?
    """
    def __init__(
        self,
        # edge network for video & audio
        edge: 'StreamEdge',
        # llm, optionally with sts/realtime capabilities
        llm: LLM | Realtime,
        # the agent's user info
        agent_user: User,
        # instructions
        instructions: str = "Keep your replies short and dont use special characters.",
        # setup stt, tts, and turn detection if not using an llm with realtime/sts
        stt: Optional[STT] = None,
        tts: Optional[TTS] = None,
        turn_detection: Optional[BaseTurnDetector] = None,
        vad: Optional[VAD] = None,
        # for video gather data at an interval
        # - roboflow/ yolo typically run continuously
        # - often combined with API calls to fetch stats etc
        # - state from each processor is passed to the LLM
        processors: Optional[List[BaseProcessor]] = None,
        # MCP servers for external tool and resource access
        mcp_servers: Optional[List[MCPBaseServer]] = None,
    ):
        self.instructions = instructions
        self.edge = edge
        self.agent_user = agent_user

        self.logger = logging.getLogger(f"Agent[{self.agent_user.id}]")

        self.events = EventManager()
        self.events.register_events_from_module(getstream.models, 'call.')
        self.llm = llm
        self.stt = stt
        self.tts = tts
        self.turn_detection = turn_detection
        self.vad = vad
        self.processors = processors or []
        self.mcp_servers = mcp_servers or []

        # we sync the user talking and the agent responses to the conversation
        # because we want to support streaming responses and can have delta updates for both
        # user and agent we keep an handle for both
        self.conversation: Optional[Conversation] = None
        self._user_conversation_handle: Optional[StreamHandle] = None
        self._agent_conversation_handle: Optional[StreamHandle] = None

        if self.llm is not None:
            self.llm._attach_agent(self)
            self.llm.events.subscribe(self._handle_after_response)
            self.llm.events.subscribe(self._handle_output_text_delta)

        for plugin in [stt, tts, turn_detection, vad, llm]:
            if plugin and hasattr(plugin, 'events'):
                self.logger.info(f"Registered plugin {plugin}")
                self.events.merge(plugin.events)

        self.events.subscribe(self._on_vad_audio)
        # Initialize state variables
        self._is_running: bool = False
        self._current_frame = None
        self._interval_task = None
        self._callback_executed = False
        self._connection: Optional[Connection] = None
        self._audio_track: Optional[aiortc.AudioStreamTrack] = None
        self._video_track: Optional[VideoStreamTrack] = None
        self._sts_connection = None
        self._pc_track_handler_attached: bool = False

        # validation time
        self._validate_configuration()

        # Initialize track management attributes
        self._active_tracks: Dict[str, Any] = {}  # Track active video/audio tracks
        self._last_health_check: float = 0.0  # Last health check timestamp
        self._track_health_check_interval: float = 1.0  # Health check interval in seconds

        self._prepare_rtc()
        self._setup_stt()
        self._setup_turn_detection()
        self._setup_mcp_servers()

    async def close(self):
        """Clean up all connections and resources."""
        self._is_running = False
        self._user_conversation_handle = None
        self._agent_conversation_handle = None

        # Disconnect from MCP servers
        await self._disconnect_mcp_servers()

        # Close Realtime connection
        if self._sts_connection:
            await self._sts_connection.__aexit__(None, None, None)
        self._sts_connection = None

        # Clean up active tracks
        self.logger.info(f"🎥VDP: Cleaning up {len(self._active_tracks)} active tracks")
        for track_id in list(self._active_tracks.keys()):
            self._remove_track(track_id)

        # Clean up track processing tasks
        if hasattr(self, '_track_tasks'):
            self.logger.info(f"🎥VDP: Canceling {len(self._track_tasks)} track processing tasks")
            for task in self._track_tasks:
                if not task.done():
                    task.cancel()
                    try:
                        await task
                    except asyncio.CancelledError:
                        pass  # Expected when canceling
                    except Exception as e:
                        self.logger.debug(f"🎥VDP: Error during task cancellation: {e}")
            self._track_tasks.clear()
        
        # Close RTC connection
        if self._connection:
            await self._connection.close()
        self._connection = None

        # Close STT
        if self.stt:
            await self.stt.close()

        # Close TTS
        if self.tts:
            await self.tts.close()

        # Stop turn detection
        if self.turn_detection:
            self.turn_detection.stop()

        # Stop audio track
        if self._audio_track:
            self._audio_track.stop()
        self._audio_track = None

        # Stop video track
        if self._video_track:
            self._video_track.stop()
        self._video_track = None

        # Cancel interval task
        if self._interval_task:
            self._interval_task.cancel()
        self._interval_task = None

        # Close edge transport
        self.edge.close()

    def subscribe(self, function):
        """Subscribe to event"""
        return self.events.subscribe(function)

    async def join(self, call: Call) -> "AgentSessionContextManager":
        self.call = call
        self.conversation = None

        # Connect to MCP servers
        await self._connect_mcp_servers()

        # Only set up chat if we have LLM (for conversation capabilities)
        if self.llm:
            # ask the edge to start the chat
            self.conversation = self.edge.create_conversation(call, self.agent_user, self.instructions)

        # when using STS, we sync conversation using transcripts otherwise we fallback to ST (if available)
        if self.sts_mode:
            self.events.subscribe(self._on_transcript)
            self.events.subscribe(self._on_partial_transcript)
        elif self.stt:
            self.events.subscribe(self._on_transcript)
            self.events.subscribe(self._on_partial_transcript)

        """Join a Stream video call."""
        if self._is_running:
            raise RuntimeError("Agent is already running")

        self.logger.info(f"🤖 Agent joining call: {call.id}")

        # Ensure Realtime providers are ready before proceeding (they manage their own connection)
        if self.sts_mode and isinstance(self.llm, Realtime):
<<<<<<< HEAD
            await self.llm.connect()

=======
            await self.llm.wait_until_ready()
            await self.llm.send_text(text=self.instructions, role="system")
>>>>>>> 789debae

        connection = await self.edge.join(self, call)
        self._connection = connection

        # Attach fallback pc.on('track') handler ASAP to avoid missing early remote video tracks
        try:
            if not self._pc_track_handler_attached:
                base_pc = getattr(self._connection, "subscriber_pc", None)
                pc = None
                if base_pc is not None:
                    pc = getattr(base_pc, "pc", None) or getattr(base_pc, "_pc", None) or base_pc
                if pc is not None and hasattr(pc, "on"):
                    self.logger.info("🔗 Attaching pc.on('track') handler to subscriber peer connection (early)")
                    # Create or reuse a persistent MediaRelay to keep branches alive
                    try:
                        self._persistent_media_relay = getattr(self, "_persistent_media_relay", None) or MediaRelay()
                    except Exception:
                        self._persistent_media_relay = None
                    @pc.on("track")
                    async def _on_pc_track_early(track):
                        try:
                            kind = getattr(track, "kind", None)
                            if kind == "video":
                                relay = self._persistent_media_relay
                                if relay is None:
                                    relay = MediaRelay()
                                    self._persistent_media_relay = relay
                                forward_branch = relay.subscribe(track)
                                print(f"🎥 Forwarding video frames to Realtime provider (pc.on early track) {forward_branch}")
                                if self.sts_mode and isinstance(self.llm, Realtime):
                                    await self.llm.start_video_sender(forward_branch, fps=30)
                                    self.logger.info("🎥 Forwarding video frames to Realtime provider (pc.on early track)")
                        except Exception as e:
                            self.logger.error(f"Error handling pc.on('track') video (early): {e}")
                    self._pc_track_handler_attached = True
        except Exception:
            pass


        self._is_running = True

        connection._connection._coordinator_ws_client.handlers.append(self.events.send)

        self.logger.info(f"🤖 Agent joined call: {call.id}")

        # Set up audio and video tracks together to avoid SDP issues
        audio_track = self._audio_track if self.publish_audio else None
        video_track = self._video_track if self.publish_video else None

        if audio_track or video_track:
            await self.edge.publish_tracks(audio_track, video_track)

            # Set up event handlers for audio processing
            await self._listen_to_audio_and_video()

            # Video track detection is handled by event-based _process_track method
            # No need for polling since Stream Video events are reliable

            # Realtime providers manage their own event loops; nothing to do here

            from .agent_session import AgentSessionContextManager

            return AgentSessionContextManager(self, self._connection)
        # In case tracks are not added, still return context manager
        from .agent_session import AgentSessionContextManager

        return AgentSessionContextManager(self, self._connection)


    async def finish(self):
        """Wait for the call to end gracefully."""
        # If connection is None or already closed, return immediately
        if not self._connection:
            logging.info("🔚 Agent connection already closed, finishing immediately")
            return

        try:
            fut = asyncio.get_event_loop().create_future()

            @self.edge.on("call_ended")
            def on_ended():
                if not fut.done():
                    fut.set_result(None)

            await fut
        except Exception as e:
            logging.warning(f"⚠️ Error while waiting for call to end: {e}")
            # Don't raise the exception, just log it and continue cleanup

    async def say(self, text: str):
        user_id = self.agent_user.id
        self.conversation.add_message(Message(content=text, user_id=user_id))
        if self.tts is not None:
            await self.tts.send(text, user_id)

    async def send_audio(self, pcm):
        # TODO: stream & buffer
        if self._audio_track is not None:
            await self._audio_track.send_audio(pcm)

    async def create_user(self):
        response = await self.edge.create_user(self.agent_user)
        return response

    def _handle_output_text_delta(self, event: StandardizedTextDeltaEvent):
        """Handle partial LLM response text deltas."""

        if self.conversation is None:
            return

        self.logger.info(f"received standardized.output_text.delta {event}")
        # Create a new streaming message if we don't have one
        if self._agent_conversation_handle is None:
            self._agent_conversation_handle = self.conversation.start_streaming_message(
                role="assistant",
                user_id=self.agent_user.id,
                initial_content=event.delta,
            )
        else:
            self.conversation.append_to_message(self._agent_conversation_handle, event.delta)

    async def _handle_after_response(self, llm_response: LLMResponseEvent):
        if self.conversation is None:
            return

        if self._agent_conversation_handle is None:
            message = Message(
                content=llm_response.text,
                role="assistant",
                user_id=self.agent_user.id,
            )
            self.conversation.add_message(message)
        else:
            self.conversation.complete_message(self._agent_conversation_handle)
            self._agent_conversation_handle = None

        # Resume the queue for TTS playback
        await self.queue.resume(llm_response, user_id=self.agent_user.id)

    def _on_vad_audio(self, event: VADAudioEvent):
        self.logger.info(f"Vad audio event {event}")

    def _setup_mcp_servers(self):
        """Set up MCP servers if any are configured."""
        if self.mcp_servers:
            self.logger.info(f"🔌 Setting up {len(self.mcp_servers)} MCP server(s)")
            for i, server in enumerate(self.mcp_servers):
                self.logger.info(f"  {i+1}. {server.__class__.__name__}")
        else:
            self.logger.debug("No MCP servers configured")

    def _setup_turn_detection(self):
        if self.turn_detection:
            # TODO: this subscriptions should be in plugin and just merged when
            # plugin is registered, each plugin should have access to agent
            self.logger.info("🎙️ Setting up turn detection listeners")
            self.events.subscribe(self._on_turn_started)
            self.events.subscribe(self._on_turn_ended)
            self.turn_detection.start()

    def _setup_stt(self):
        if self.stt:
            self.logger.info("🎙️ Setting up STT event listeners")
            self.events.subscribe(self._on_stt_error)

    async def _listen_to_audio_and_video(self) -> None:
        # Handle audio data for STT or Realtime
        @self.edge.on("audio")
        async def on_audio_received(pcm: PcmData, participant: Participant):
            if self.turn_detection is not None:
                await self.turn_detection.process_audio(pcm, participant.user_id)

            await self._reply_to_audio(pcm, participant)

        # Always listen to remote video tracks so we can forward frames to Realtime providers
        @self.edge.on("track_added")
        async def on_track(track_id, track_type, user):
<<<<<<< HEAD

            task = asyncio.create_task(self._process_track(track_id, track_type, user))
            task.add_done_callback(_log_task_exception)

=======
            #await self._process_track(track_id, track_type, user)
            task = asyncio.create_task(self._process_track(track_id, track_type, user))
            # Store task reference to prevent "Task exception was never retrieved" errors
            if not hasattr(self, '_track_tasks'):
                self._track_tasks: List[asyncio.Task] = []
            self._track_tasks.append(task)

            # Add exception handling to the task
            def handle_task_exception(task_result):
                try:
                    task_result.result()  # This will raise any exception that occurred
                except Exception as e:
                    self.logger.error(f"Unhandled exception in track processing task: {e}")
                    # Clean up the task from our list
                    if task in self._track_tasks:
                        self._track_tasks.remove(task)

            task.add_done_callback(handle_task_exception)
>>>>>>> 789debae

    async def _reply_to_audio(
        self, pcm_data: PcmData, participant: Participant
    ) -> None:
        if participant and getattr(participant, "user_id", None) != self.agent_user.id:
            # first forward to processors
            try:
                # Extract audio bytes for processors using the proper PCM data structure
                # PCM data has: format, sample_rate, samples, pts, dts, time_base
                audio_bytes = pcm_data.samples.tobytes()
                if self.vad:
                    asyncio.create_task(self.vad.process_audio(pcm_data, participant))
                # Forward to audio processors (skip None values)
                for processor in self.audio_processors:
                    if processor is None:
                        continue
                    try:
                        await processor.process_audio(audio_bytes, participant.user_id)
                    except Exception as e:
                        self.logger.error(
                            f"Error in audio processor {type(processor).__name__}: {e}"
                        )

            except Exception as e:
                self.logger.error(f"Error processing audio for processors: {e}")

            # when in Realtime mode call the Realtime directly (non-blocking)
            if self.sts_mode and isinstance(self.llm, Realtime):
                # TODO: this behaviour should be easy to change in the agent class
                task = asyncio.create_task(self.llm.simple_audio_response(pcm_data))
                #task.add_done_callback(lambda t: print(f"Task (send_audio_pcm) error: {t.exception()}"))
            else:
                # Process audio through STT
                if self.stt:
                    self.logger.debug(f"🎵 Processing audio from {participant}")
                    await self.stt.process_audio(pcm_data, participant)

    async def _process_track(self, track_id: str, track_type: str, participant):
<<<<<<< HEAD
        """
        - connect the track to video sender...
        -
        """
=======
        """Process video frames from a specific track and forward to OpenAI."""
        self.logger.info(
            f"🎥VDP: Processing track: {track_id} from user {getattr(participant, 'user_id', 'unknown')} (type: {track_type})"
        )

>>>>>>> 789debae
        # Only process video tracks - track_type might be string, enum or numeric (2 for video)
        self.logger.info(f"🎥VDP: Checking track type: {track_type} vs {TrackType.TRACK_TYPE_VIDEO}")
        if track_type not in ("video", TrackType.TRACK_TYPE_VIDEO, 2):
            self.logger.warning(f"🎥VDP: EARLY EXIT - Ignoring non-video track: {track_type} (expected: video, {TrackType.TRACK_TYPE_VIDEO}, or 2)")
            return

        track = self.edge.add_track_subscriber(track_id)
        if not track:
            self.logger.error(f"🎥VDP: EARLY EXIT - Failed to subscribe to track: {track_id}")
            return

        self.logger.info(f"🎥VDP: Track subscription successful, validating video track...")
        
        # Determine if this is a video track using both reported kind and original type
        is_video_type = track_type in ("video", TrackType.TRACK_TYPE_VIDEO, 2)
        kind = getattr(track, "kind", None)
        is_video_kind = (kind == "video")
        
        self.logger.info(f"🎥VDP: Track validation - is_video_type={is_video_type}, kind='{kind}', is_video_kind={is_video_kind}")
        
        if not (is_video_kind or is_video_type):
            self.logger.warning(f"🎥VDP: EARLY EXIT - Ignoring non-video track after subscribe: kind={kind} original_type={track_type}")
            return

        try:
            self.logger.info(
                f"🎥VDP: ✅ Subscribed to track: {track_id}, kind={getattr(track, 'kind', None)}, class={track.__class__.__name__}"
            )
        except Exception:
            self.logger.info(f"🎥VDP: ✅ Subscribed to track: {track_id}")

        # Give the track a moment to be ready
        self.logger.info(f"🎥VDP: Waiting for track to be ready...")
        await asyncio.sleep(0.5)

<<<<<<< HEAD
        # If Realtime provider supports video, forward frames upstream once per track
        if self.sts_mode:
            try:
                await self.llm._watch_video_track(track)
                self.logger.info("🎥 Forwarding video frames to Realtime provider")
=======
        # Use a MediaRelay to allow multiple consumers to read the same source track
        # Reuse a persistent relay to avoid GC and keep branches alive long-term
        self.logger.info(f"🎥VDP: Setting up MediaRelay...")
        relay = getattr(self, "_persistent_media_relay", None)
        if relay is None:
            relay = MediaRelay()
            self._persistent_media_relay = relay
            self.logger.info(f"🎥VDP: Created new MediaRelay")
        else:
            self.logger.info(f"🎥VDP: Reusing existing MediaRelay")
            
        forward_branch = relay.subscribe(track)
        processing_branch = relay.subscribe(track)
        self.logger.info(f"🎥VDP: Created MediaRelay branches - forward_branch: {type(forward_branch).__name__}, processing_branch: {type(processing_branch).__name__}")

        # Forward to OpenAI if in STS mode
        self.logger.info(f"🎥VDP: Checking STS mode and LLM type - sts_mode={self.sts_mode}, llm_type={type(self.llm).__name__}")
        if self.sts_mode and isinstance(self.llm, Realtime):
            self.logger.info("🎥VDP: ✅ STS mode check passed, calling llm.start_video_sender with Stream Video track...")
            try:
                await self.llm.start_video_sender(forward_branch)
                self.logger.info("🎥VDP: ✅ Started OpenAI video sender with Stream Video track")
                
                # Register track for lifecycle management
                self._register_track(track_id, {
                    "participant": participant,
                    "forwarding_track": forward_branch,
                    "processing_track": processing_branch,
                    "source_track": track
                })
                
>>>>>>> 789debae
            except Exception as e:
                self.logger.error(f"🎥VDP: ❌ Failed to start OpenAI video sender: {e}")
                self.logger.error(f"🎥VDP: Exception type: {type(e).__name__}")
                import traceback
                self.logger.error(f"🎥VDP: Exception traceback: {traceback.format_exc()}")
        else:
            self.logger.warning(f"🎥VDP: STS mode check failed - sts_mode={self.sts_mode}, llm_type={type(self.llm).__name__}")
            self.logger.warning(f"🎥VDP: isinstance(self.llm, Realtime) = {isinstance(self.llm, Realtime)}")

        hasImageProcessers = len(self.image_processors) > 0
        self.logger.info(
            f"📸 Has image processors: {hasImageProcessers}, count: {len(self.image_processors)}"
        )

        self.logger.info(
            f"📸 Starting video processing loop for track {track_id} {participant.user_id} {participant.name}"
        )

        # Enhanced video processing with timeout limits and error recovery
        timeout_errors = 0
        max_timeout_errors = 10  # Circuit breaker threshold
        base_timeout = 5.0
        consecutive_errors = 0
        max_consecutive_errors = 5
        
        self.logger.info(f"🎥VDP: Starting robust video processing loop (max_timeouts={max_timeout_errors})")
        
        while True:
            # Periodic health check
            try:
                self._check_track_health()
            except AttributeError as e:
                # Handle case where attributes haven't been initialized yet
                if "_last_health_check" in str(e) or "_track_health_check_interval" in str(e):
                    self.logger.debug("🎥VDP: Health check attributes not initialized yet, skipping")
                    break
                else:
                    raise

            try:
                # Adaptive timeout based on error count
                current_timeout = base_timeout * (1.5 ** min(timeout_errors, 3))
                
                # Track frame processing timing
                frame_request_start = time.monotonic()
                video_frame = await asyncio.wait_for(processing_branch.recv(), timeout=current_timeout)
                frame_request_end = time.monotonic()
                frame_request_duration = frame_request_end - frame_request_start
                
                if video_frame:
                    # Reset error counts on successful frame processing
                    timeout_errors = 0
                    consecutive_errors = 0
                    
                    # Log frame processing timing
                    self.logger.info(f"🎥VDP: FRAME PROCESSING: track_id={track_id} "
                                   f"request_duration={frame_request_duration:.3f}s "
                                   f"frame_size={video_frame.width}x{video_frame.height}")
                    
                    if hasImageProcessers:
                        img = video_frame.to_image()

                        for processor in self.image_processors:
                            try:
                                await processor.process_image(img, participant.user_id)
                            except Exception as e:
                                self.logger.error(
                                    f"Error in image processor {type(processor).__name__}: {e}"
                                )

                    # video processors
                    for processor in self.video_processors:
                        try:
                            await processor.process_video(track, participant.user_id)
                        except Exception as e:
                            self.logger.error(
                                f"Error in video processor {type(processor).__name__}: {e}"
                            )
                else:
                    self.logger.warning("🎥VDP: Received empty frame")
                    consecutive_errors += 1

            except asyncio.TimeoutError:
                timeout_errors += 1
                consecutive_errors += 1
                
                self.logger.warning(
                    f"🎥VDP: Timeout #{timeout_errors} (timeout={current_timeout:.1f}s, consecutive_errors={consecutive_errors})"
                )
                
                # Circuit breaker: stop processing if too many timeouts
                if timeout_errors >= max_timeout_errors:
                    self.logger.error(f"🎥VDP: Circuit breaker triggered - too many timeouts ({timeout_errors}), stopping track processing")
                    break
                
                # Circuit breaker: stop processing if too many consecutive errors
                if consecutive_errors >= max_consecutive_errors:
                    self.logger.error(f"🎥VDP: Circuit breaker triggered - too many consecutive errors ({consecutive_errors}), stopping track processing")
                    break
                
                # Exponential backoff for timeout errors
                backoff_delay = min(2.0 ** min(timeout_errors, 5), 30.0)
                self.logger.debug(f"🎥VDP: Applying backoff delay: {backoff_delay:.1f}s")
                await asyncio.sleep(backoff_delay)
                
            except Exception as e:
                consecutive_errors += 1
                self.logger.error(
                    f"🎥VDP: Error receiving track: {e} - {type(e)} (consecutive_errors={consecutive_errors})"
                )
                
                # Circuit breaker: stop processing on persistent errors
                if consecutive_errors >= max_consecutive_errors:
                    self.logger.error(f"🎥VDP: Circuit breaker triggered - too many consecutive errors ({consecutive_errors}), stopping track processing")
                    break
                
                # Short delay for non-timeout errors
                await asyncio.sleep(0.5)
        
        # Cleanup and logging
        self.logger.info(f"🎥VDP: Video processing loop ended for track {track_id} - timeouts: {timeout_errors}, consecutive_errors: {consecutive_errors}")
        
        # Clean up MediaRelay branches
        try:
            if hasattr(processing_branch, 'stop'):
                processing_branch.stop()
            if hasattr(forward_branch, 'stop'):
                forward_branch.stop()
            self.logger.info("🎥VDP: MediaRelay branches cleaned up")
        except Exception as e:
            self.logger.warning(f"🎥VDP: Error during cleanup: {e}")
        
        # Remove track from active tracking
        self._remove_track(track_id)

    def _on_turn_started(self, event: TurnEventData) -> None:
        """Handle when a participant starts their turn."""
        self.queue.pause()
        # todo(nash): If the participant starts speaking while TTS is streaming, we need to cancel it
        self.logger.info(
            f"👉 Turn started - participant speaking {event.speaker_id} : {event.confidence}"
        )

    def _on_turn_ended(self, event: TurnEventData) -> None:
        """Handle when a participant ends their turn."""
        self.logger.info(
            f"👉 Turn ended - participant {event.speaker_id} finished (duration: {event.confidence})"
        )
    
    def _register_track(self, track_id: str, track_info: Dict) -> None:
        """Register a track for lifecycle management."""
        self._active_tracks[track_id] = {
            **track_info,
            "registered_at": time.monotonic(),
            "last_health_check": time.monotonic()
        }
        self.logger.info(f"🎥VDP: Registered track {track_id} for lifecycle management")
    
    def _remove_track(self, track_id: str) -> None:
        """Remove a track from lifecycle management."""
        if track_id in self._active_tracks:
            track_info = self._active_tracks.pop(track_id)
            duration = time.monotonic() - track_info["registered_at"]
            self.logger.info(f"🎥VDP: Removed track {track_id} from lifecycle management (duration: {duration:.1f}s)")
    
    def _check_track_health(self) -> None:
        """Check health of all active tracks."""
        now = time.monotonic()
        
        # Only check health periodically
        if now - self._last_health_check < self._track_health_check_interval:
            return
        
        self._last_health_check = now
        unhealthy_tracks = []
        
        for track_id, track_info in self._active_tracks.items():
            try:
                # Check if track has health status method
                if hasattr(track_info.get("forwarding_track"), "get_health_status"):
                    health_status = track_info["forwarding_track"].get_health_status()
                    if not health_status["is_healthy"]:
                        unhealthy_tracks.append(track_id)
                        self.logger.warning(f"🎥VDP: Track {track_id} is unhealthy: {health_status}")
                else:
                    # Basic health check - if track has been active for too long without updates
                    if now - track_info["last_health_check"] > 60.0:  # 1 minute
                        unhealthy_tracks.append(track_id)
                        self.logger.warning(f"🎥VDP: Track {track_id} has not been checked for 60+ seconds")
                
                # Update last health check time
                track_info["last_health_check"] = now
                
            except Exception as e:
                self.logger.error(f"🎥VDP: Error checking health of track {track_id}: {e}")
                unhealthy_tracks.append(track_id)
        
        # Log summary
        if unhealthy_tracks:
            self.logger.warning(f"🎥VDP: Found {len(unhealthy_tracks)} unhealthy tracks: {unhealthy_tracks}")
        else:
            self.logger.debug(f"🎥VDP: All {len(self._active_tracks)} tracks are healthy")
    
    def get_track_health_summary(self) -> Dict[str, Any]:
        """Get a summary of all track health status."""
        summary = {
            "total_tracks": len(self._active_tracks),
            "healthy_tracks": 0,
            "unhealthy_tracks": 0,
            "track_details": {}
        }
        
        for track_id, track_info in self._active_tracks.items():
            try:
                if hasattr(track_info.get("forwarding_track"), "get_health_status"):
                    health_status = track_info["forwarding_track"].get_health_status()
                    summary["track_details"][track_id] = health_status
                    if health_status["is_healthy"]:
                        summary["healthy_tracks"] += 1
                    else:
                        summary["unhealthy_tracks"] += 1
                else:
                    summary["track_details"][track_id] = {"status": "unknown"}
            except Exception as e:
                summary["track_details"][track_id] = {"error": str(e)}
                summary["unhealthy_tracks"] += 1
        
        return summary

    async def _on_partial_transcript(
        self,
        event: STTPartialTranscriptEvent | RealtimePartialTranscriptEvent
    ):
        self.logger.info(f"🎤 [Partial transcript]: {event.text}")

        if event.text and event.text.strip() and self.conversation:
            user_id = "unknown"
            if hasattr(event, "user_metadata"):
                user_id = getattr(event.user_metadata, "user_id", "unknown")

            # Check if we have an active handle for this user
            if self._user_conversation_handle is None:
                # Start a new streaming message for this user
                self._user_conversation_handle = self.conversation.start_streaming_message(
                    role="user",
                    user_id=user_id
                )

            # Append the partial transcript to the active message
            self.conversation.append_to_message(self._user_conversation_handle, event.text)

    async def _on_transcript(
        self, event: STTTranscriptEvent | RealtimeTranscriptEvent
    ):

        self.logger.info(f"🎤 [STT transcript]: {event.text}")

        # if the agent is in STS mode than we dont need to process the transcription
        if not self.sts_mode:
            await self._process_transcription(event.text, event.user_metadata)

        if self.conversation is None:
            return

        user_id = "unknown"
        if hasattr(event, "user_metadata"):
            user_id = getattr(event.user_metadata, "user_id", "unknown")

        if self._user_conversation_handle is None:
            # No partial transcripts were received, create a completed message directly
            message = Message(
                original=event,
                content=event.text,
                role="user",
                user_id=user_id,
            )
            self.conversation.add_message(message)
        else:
            # Replace with final text and complete the message
            self.conversation.replace_message(self._user_conversation_handle, event.text)
            self.conversation.complete_message(self._user_conversation_handle)
            self._user_conversation_handle = None

    async def _on_stt_error(self, error):
        """Handle STT service errors."""
        self.logger.error(f"❌ STT Error: {error}")

    async def _process_transcription(
        self, text: str, participant: Optional[Participant] = None
    ) -> None:
        if self.llm is not None:
            await self.llm.simple_response(
                text=text, processors=self.processors, participant=participant
            )

    @property
    def sts_mode(self) -> bool:
        """Check if the agent is in Realtime mode."""
        if self.llm is not None and isinstance(self.llm, Realtime):
            return True
        return False

    @property
    def publish_audio(self) -> bool:
        if self.tts is not None or self.sts_mode:
            return True
        else:
            return False

    @property
    def publish_video(self) -> bool:
        return len(self.video_publishers) > 0

    @property
    def audio_processors(self) -> List[Any]:
        """Get processors that can process audio."""
        return filter_processors(self.processors, ProcessorType.AUDIO)

    @property
    def video_processors(self) -> List[Any]:
        """Get processors that can process video."""
        return filter_processors(self.processors, ProcessorType.VIDEO)

    @property
    def video_publishers(self) -> List[Any]:
        """Get processors that can process video."""
        return filter_processors(self.processors, ProcessorType.VIDEO_PUBLISHER)

    @property
    def audio_publishers(self) -> List[Any]:
        """Get processors that can process video."""
        return filter_processors(self.processors, ProcessorType.AUDIO_PUBLISHER)

    @property
    def image_processors(self) -> List[Any]:
        """Get processors that can process images."""
        return filter_processors(self.processors, ProcessorType.IMAGE)

    def _validate_configuration(self):
        """Validate the agent configuration."""
        if self.sts_mode:
            # Realtime mode - should not have separate STT/TTS
            if self.stt or self.tts:
                self.logger.warning(
                    "Realtime mode detected: STT and TTS services will be ignored. "
                    "The Realtime model handles both speech-to-text and text-to-speech internally."
                )
                # Realtime mode - should not have separate STT/TTS
            if self.stt or self.turn_detection:
                self.logger.warning(
                    "Realtime mode detected: STT, TTS and Turn Detection services will be ignored. "
                    "The Realtime model handles both speech-to-text, text-to-speech and turn detection internally."
                )
        else:
            # Traditional mode - check if we have audio processing or just video processing
            has_audio_processing = self.stt or self.tts or self.turn_detection
            has_video_processing = any(
                hasattr(p, "process_video") or hasattr(p, "process_image")
                for p in self.processors
            )

            if has_audio_processing and not self.llm:
                raise ValueError(
                    "LLM is required when using audio processing (STT/TTS/Turn Detection)"
                )

            # Allow video-only mode without LLM
            if not has_audio_processing and not has_video_processing:
                raise ValueError(
                    "At least one processing capability (audio or video) is required"
                )

    def _prepare_rtc(self):
        # Variables are now initialized in __init__

        # Set up audio track if TTS is available
        if self.publish_audio:
            if self.sts_mode and isinstance(self.llm, Realtime):
                self._audio_track = self.llm.output_track
                self.logger.info("🎵 Using Realtime provider output track for audio")
            else:
                self._audio_track = self.edge.create_audio_track()
                if self.tts:
                    self.tts.set_output_track(self._audio_track)

        # Set up video track if video publishers are available
        if self.publish_video:
            # Get the first video publisher to create the track
            video_publisher = self.video_publishers[0]
            self._video_track = video_publisher.create_video_track()
            self.logger.info("🎥 Video track initialized from video publisher")

    async def _connect_mcp_servers(self):
        """Connect to all configured MCP servers."""
        if not self.mcp_servers:
            return
            
        self.logger.info(f"🔌 Connecting to {len(self.mcp_servers)} MCP server(s)")
        
        for i, server in enumerate(self.mcp_servers):
            try:
                self.logger.info(f"  Connecting to MCP server {i+1}/{len(self.mcp_servers)}: {server.__class__.__name__}")
                await server.connect()
                self.logger.info(f"  ✅ Connected to MCP server {i+1}/{len(self.mcp_servers)}")
            except Exception as e:
                self.logger.error(f"  ❌ Failed to connect to MCP server {i+1}/{len(self.mcp_servers)}: {e}")
                # Continue with other servers even if one fails
                
    async def _disconnect_mcp_servers(self):
        """Disconnect from all configured MCP servers."""
        if not self.mcp_servers:
            return
            
        self.logger.info(f"🔌 Disconnecting from {len(self.mcp_servers)} MCP server(s)")
        
        for i, server in enumerate(self.mcp_servers):
            try:
                self.logger.info(f"  Disconnecting from MCP server {i+1}/{len(self.mcp_servers)}: {server.__class__.__name__}")
                await server.disconnect()
                self.logger.info(f"  ✅ Disconnected from MCP server {i+1}/{len(self.mcp_servers)}")
            except Exception as e:
                self.logger.error(f"  ❌ Error disconnecting from MCP server {i+1}/{len(self.mcp_servers)}: {e}")
                # Continue with other servers even if one fails

    async def get_mcp_tools(self) -> List[Any]:
        """Get all available tools from all connected MCP servers."""
        tools = []
        
        for server in self.mcp_servers:
            if server.is_connected:
                try:
                    server_tools = await server.list_tools()
                    tools.extend(server_tools)
                except Exception as e:
                    self.logger.error(f"Error getting tools from MCP server {server.__class__.__name__}: {e}")
                    
        return tools

    async def call_mcp_tool(self, server_index: int, tool_name: str, arguments: Dict[str, Any]) -> Any:
        """Call a tool on a specific MCP server.
        Args:
            server_index: Index of the MCP server in the mcp_servers list
            tool_name: Name of the tool to call
            arguments: Arguments to pass to the tool
        Returns:
            The result of the tool call
        """
        if server_index >= len(self.mcp_servers):
            raise ValueError(f"Invalid server index: {server_index}")
        server = self.mcp_servers[server_index]
        if not server.is_connected:
            raise RuntimeError(f"MCP server {server_index} is not connected")
        return await server.call_tool(tool_name, arguments)
<|MERGE_RESOLUTION|>--- conflicted
+++ resolved
@@ -240,13 +240,8 @@
 
         # Ensure Realtime providers are ready before proceeding (they manage their own connection)
         if self.sts_mode and isinstance(self.llm, Realtime):
-<<<<<<< HEAD
             await self.llm.connect()
 
-=======
-            await self.llm.wait_until_ready()
-            await self.llm.send_text(text=self.instructions, role="system")
->>>>>>> 789debae
 
         connection = await self.edge.join(self, call)
         self._connection = connection
@@ -424,31 +419,8 @@
         # Always listen to remote video tracks so we can forward frames to Realtime providers
         @self.edge.on("track_added")
         async def on_track(track_id, track_type, user):
-<<<<<<< HEAD
-
             task = asyncio.create_task(self._process_track(track_id, track_type, user))
             task.add_done_callback(_log_task_exception)
-
-=======
-            #await self._process_track(track_id, track_type, user)
-            task = asyncio.create_task(self._process_track(track_id, track_type, user))
-            # Store task reference to prevent "Task exception was never retrieved" errors
-            if not hasattr(self, '_track_tasks'):
-                self._track_tasks: List[asyncio.Task] = []
-            self._track_tasks.append(task)
-
-            # Add exception handling to the task
-            def handle_task_exception(task_result):
-                try:
-                    task_result.result()  # This will raise any exception that occurred
-                except Exception as e:
-                    self.logger.error(f"Unhandled exception in track processing task: {e}")
-                    # Clean up the task from our list
-                    if task in self._track_tasks:
-                        self._track_tasks.remove(task)
-
-            task.add_done_callback(handle_task_exception)
->>>>>>> 789debae
 
     async def _reply_to_audio(
         self, pcm_data: PcmData, participant: Participant
@@ -487,18 +459,6 @@
                     await self.stt.process_audio(pcm_data, participant)
 
     async def _process_track(self, track_id: str, track_type: str, participant):
-<<<<<<< HEAD
-        """
-        - connect the track to video sender...
-        -
-        """
-=======
-        """Process video frames from a specific track and forward to OpenAI."""
-        self.logger.info(
-            f"🎥VDP: Processing track: {track_id} from user {getattr(participant, 'user_id', 'unknown')} (type: {track_type})"
-        )
-
->>>>>>> 789debae
         # Only process video tracks - track_type might be string, enum or numeric (2 for video)
         self.logger.info(f"🎥VDP: Checking track type: {track_type} vs {TrackType.TRACK_TYPE_VIDEO}")
         if track_type not in ("video", TrackType.TRACK_TYPE_VIDEO, 2):
@@ -534,45 +494,12 @@
         self.logger.info(f"🎥VDP: Waiting for track to be ready...")
         await asyncio.sleep(0.5)
 
-<<<<<<< HEAD
         # If Realtime provider supports video, forward frames upstream once per track
         if self.sts_mode:
             try:
                 await self.llm._watch_video_track(track)
                 self.logger.info("🎥 Forwarding video frames to Realtime provider")
-=======
-        # Use a MediaRelay to allow multiple consumers to read the same source track
-        # Reuse a persistent relay to avoid GC and keep branches alive long-term
-        self.logger.info(f"🎥VDP: Setting up MediaRelay...")
-        relay = getattr(self, "_persistent_media_relay", None)
-        if relay is None:
-            relay = MediaRelay()
-            self._persistent_media_relay = relay
-            self.logger.info(f"🎥VDP: Created new MediaRelay")
-        else:
-            self.logger.info(f"🎥VDP: Reusing existing MediaRelay")
-            
-        forward_branch = relay.subscribe(track)
-        processing_branch = relay.subscribe(track)
-        self.logger.info(f"🎥VDP: Created MediaRelay branches - forward_branch: {type(forward_branch).__name__}, processing_branch: {type(processing_branch).__name__}")
-
-        # Forward to OpenAI if in STS mode
-        self.logger.info(f"🎥VDP: Checking STS mode and LLM type - sts_mode={self.sts_mode}, llm_type={type(self.llm).__name__}")
-        if self.sts_mode and isinstance(self.llm, Realtime):
-            self.logger.info("🎥VDP: ✅ STS mode check passed, calling llm.start_video_sender with Stream Video track...")
-            try:
-                await self.llm.start_video_sender(forward_branch)
-                self.logger.info("🎥VDP: ✅ Started OpenAI video sender with Stream Video track")
-                
-                # Register track for lifecycle management
-                self._register_track(track_id, {
-                    "participant": participant,
-                    "forwarding_track": forward_branch,
-                    "processing_track": processing_branch,
-                    "source_track": track
-                })
-                
->>>>>>> 789debae
+
             except Exception as e:
                 self.logger.error(f"🎥VDP: ❌ Failed to start OpenAI video sender: {e}")
                 self.logger.error(f"🎥VDP: Exception type: {type(e).__name__}")
@@ -618,7 +545,9 @@
                 
                 # Track frame processing timing
                 frame_request_start = time.monotonic()
-                video_frame = await asyncio.wait_for(processing_branch.recv(), timeout=current_timeout)
+                # TODO: evaluate if this makes sense or not...
+                #video_frame = await asyncio.wait_for(processing_branch.recv(), timeout=current_timeout)
+                video_frame = track.recv()
                 frame_request_end = time.monotonic()
                 frame_request_duration = frame_request_end - frame_request_start
                 
@@ -694,17 +623,7 @@
         
         # Cleanup and logging
         self.logger.info(f"🎥VDP: Video processing loop ended for track {track_id} - timeouts: {timeout_errors}, consecutive_errors: {consecutive_errors}")
-        
-        # Clean up MediaRelay branches
-        try:
-            if hasattr(processing_branch, 'stop'):
-                processing_branch.stop()
-            if hasattr(forward_branch, 'stop'):
-                forward_branch.stop()
-            self.logger.info("🎥VDP: MediaRelay branches cleaned up")
-        except Exception as e:
-            self.logger.warning(f"🎥VDP: Error during cleanup: {e}")
-        
+
         # Remove track from active tracking
         self._remove_track(track_id)
 
