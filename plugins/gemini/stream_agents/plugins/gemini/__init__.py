<<<<<<< HEAD
from .gemini_realtime import Realtime2 as Realtime
from .gemini_llm import LLM
=======
from .realtime import Realtime
from .gemini_llm import GeminiLLM as LLM
>>>>>>> 789debae

__all__ = ["Realtime", "LLM"]<|MERGE_RESOLUTION|>--- conflicted
+++ resolved
@@ -1,9 +1,4 @@
-<<<<<<< HEAD
-from .gemini_realtime import Realtime2 as Realtime
+from .gemini_realtime import Realtime
 from .gemini_llm import LLM
-=======
-from .realtime import Realtime
-from .gemini_llm import GeminiLLM as LLM
->>>>>>> 789debae
 
 __all__ = ["Realtime", "LLM"]