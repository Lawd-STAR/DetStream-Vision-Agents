from __future__ import annotations

import abc
from typing import Optional, TYPE_CHECKING

from pyee.asyncio import AsyncIOEventEmitter

if TYPE_CHECKING:
    from stream_agents.core.agents import Agent
    from stream_agents.core.agents.conversation import Conversation


from typing import List, TypeVar, Any, Callable, Generic, Dict, Optional as TypingOptional


from getstream.video.rtc.pb.stream.video.sfu.models.models_pb2 import Participant
from stream_agents.core.processors import BaseProcessor
from .function_registry import FunctionRegistry
from .llm_types import ToolSchema, NormalizedResponse, NormalizedToolResultItem

T = TypeVar("T")


class LLMResponse(Generic[T]):
    def __init__(self, original: T, text: str):
        self.original = original
        self.text = text


BeforeCb = Callable[[List[Any]], None]
AfterCb = Callable[[LLMResponse], None]


class LLM(AsyncIOEventEmitter, abc.ABC):
    # if we want to use realtime/ sts behaviour
    sts: bool = False

    before_response_listener: BeforeCb
    after_response_listener: AfterCb
    agent: Optional["Agent"]
    _conversation: Optional["Conversation"]
    function_registry: FunctionRegistry

    def __init__(self):
        super().__init__()
        self.agent = None
        self.function_registry = FunctionRegistry()

    async def simple_response(
        self,
        text: str,
        processors: TypingOptional[List[BaseProcessor]] = None,
        participant: TypingOptional[Participant] = None,
    ) -> LLMResponse[Any]:
        raise NotImplementedError

    def attach_agent(self, agent: Agent):
        self.agent = agent
<<<<<<< HEAD
        self._conversation = agent.conversation
        self.before_response_listener = lambda x: agent.before_response(x)
        self.after_response_listener = lambda x: agent.after_response(x)

    def set_before_response_listener(self, before_response_listener: BeforeCb):
        self.before_response_listener = before_response_listener

    def set_after_response_listener(self, after_response_listener: AfterCb):
        self.after_response_listener = after_response_listener

    def register_function(self, 
                         name: Optional[str] = None,
                         description: Optional[str] = None) -> Callable:
        """
        Decorator to register a function with the LLM's function registry.
        
        Args:
            name: Optional custom name for the function. If not provided, uses the function name.
            description: Optional description for the function. If not provided, uses the docstring.
        
        Returns:
            Decorator function.
        """
        return self.function_registry.register(name, description)
    
    def get_available_functions(self) -> List[ToolSchema]:
        """Get a list of available function schemas."""
        return self.function_registry.get_tool_schemas()
    
    def call_function(self, name: str, arguments: Dict[str, Any]) -> Any:
        """
        Call a registered function with the given arguments.
        
        Args:
            name: Name of the function to call.
            arguments: Dictionary of arguments to pass to the function.
        
        Returns:
            Result of the function call.
        """
        return self.function_registry.call_function(name, arguments)
    
    def process_tool_calls(self, response: NormalizedResponse) -> NormalizedResponse:
        """
        Process tool calls in a response by executing the functions and adding results.
        
        Args:
            response: The normalized response containing tool calls.
        
        Returns:
            Updated response with tool results.
        """
        if not response.get("output"):
            return response
        
        updated_output = []
        
        for item in response["output"]:
            if item.get("type") == "tool_call":
                tool_call_item = item
                function_name = tool_call_item["name"]
                arguments = tool_call_item["arguments_json"]
                
                # Parse JSON string if needed
                if isinstance(arguments, str):
                    import json
                    arguments = json.loads(arguments)
                
                try:
                    # Call the function
                    result = self.call_function(function_name, arguments)
                    
                    # Add tool result to output
                    tool_result: NormalizedToolResultItem = {
                        "type": "tool_result",
                        "name": function_name,
                        "result_json": result if isinstance(result, dict) else {"result": result},
                        "is_error": False
                    }
                    updated_output.append(tool_result)
                    
                except Exception as e:
                    # Add error result to output
                    tool_result: NormalizedToolResultItem = {
                        "type": "tool_result",
                        "name": function_name,
                        "result_json": {"error": str(e)},
                        "is_error": True
                    }
                    updated_output.append(tool_result)
            else:
                # Keep non-tool-call items as-is
                updated_output.append(item)
        
        # Update the response with processed output
        response["output"] = updated_output
        
        # Check if we have tool results that need a conversational response
        tool_results = [item for item in updated_output if item.get("type") == "tool_result"]
        if tool_results:
            # Generate a conversational response based on the tool results
            conversational_response = self._generate_conversational_response(tool_results, response)
            if conversational_response:
                response["output_text"] = conversational_response
                response["output"] = [{"type": "text", "text": conversational_response}]
            else:
                # Fallback: simple formatting
                response_text_parts = []
                for item in updated_output:
                    if item.get("type") == "text":
                        response_text_parts.append(item["text"])
                    elif item.get("type") == "tool_result":
                        result = item["result_json"]
                        function_name = item["name"]
                        if item.get("is_error", False):
                            response_text_parts.append(f"Error in {function_name}: {result.get('error', 'Unknown error')}")
                        else:
                            response_text_parts.append(f"{function_name} result: {result}")
                response["output_text"] = "\n".join(response_text_parts)
        else:
            # No tool results, just use the text content
            response_text_parts = []
            for item in updated_output:
                if item.get("type") == "text":
                    response_text_parts.append(item["text"])
            if response_text_parts:
                response["output_text"] = "\n".join(response_text_parts)
        
        return response
    
    def _generate_conversational_response(self, tool_results: list, original_response: NormalizedResponse) -> str:
        """Generate a conversational response based on tool results.
        
        This method should be implemented by each LLM provider to generate
        natural language responses based on function call results.
        
        Args:
            tool_results: List of tool result items
            original_response: The original response containing the tool calls
            
        Returns:
            A conversational response string, or None if not implemented
        """
        # Default implementation returns None to use fallback formatting
        # Each LLM provider should override this method
        return None
=======
        self._conversation = agent.conversation
>>>>>>> 2cf8e479
<|MERGE_RESOLUTION|>--- conflicted
+++ resolved
@@ -56,7 +56,6 @@
 
     def attach_agent(self, agent: Agent):
         self.agent = agent
-<<<<<<< HEAD
         self._conversation = agent.conversation
         self.before_response_listener = lambda x: agent.before_response(x)
         self.after_response_listener = lambda x: agent.after_response(x)
@@ -202,7 +201,4 @@
         """
         # Default implementation returns None to use fallback formatting
         # Each LLM provider should override this method
-        return None
-=======
-        self._conversation = agent.conversation
->>>>>>> 2cf8e479
+        return None