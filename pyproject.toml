--- conflicted
+++ resolved
@@ -13,10 +13,7 @@
     "pytest>=8.4.1",
     "pytest-asyncio>=1.1.0",
     "openai>=1.99.8",
-<<<<<<< HEAD
     "pillow>=11.3.0",
     "aiortc>=1.13.0",
-=======
     "getstream-plugins-deepgram>=0.1.0",
->>>>>>> c6149da8
 ]