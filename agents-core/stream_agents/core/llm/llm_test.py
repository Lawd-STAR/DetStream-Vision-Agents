"""
Proposal
- What if each LLM has a create response method.
- Create response receives the text and processors/ state.
- It normalized the response (so we can update chat history/state)

But... we also keep the original APIs available
- so you can do llm.generate() (gemini example) with full gemini support
- llm.create_message (claude)
- llm.create_response (openAI)
- which expose the full features of claude/openai & gemini

What we do need to standardize
- response -> text conversion to update chat history
- processor state + transcription -> arguments needed for calling the LLM

And more advanced things
- Streaming response standardization
- STS standardization

<<<<<<< HEAD
"""




=======
"""
>>>>>>> c8982aa4
<|MERGE_RESOLUTION|>--- conflicted
+++ resolved
@@ -18,12 +18,4 @@
 - Streaming response standardization
 - STS standardization
 
-<<<<<<< HEAD
 """
-
-
-
-
-=======
-"""
->>>>>>> c8982aa4
