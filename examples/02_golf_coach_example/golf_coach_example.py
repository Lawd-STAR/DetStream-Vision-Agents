--- conflicted
+++ resolved
@@ -7,7 +7,7 @@
 from stream_agents.plugins import gemini, getstream, ultralytics, openai
 from stream_agents.core.agents import Agent
 from stream_agents.core.cli import start_dispatcher
-from getstream import Stream, AsyncStream
+from getstream import AsyncStream
 
 logging.basicConfig(level=logging.INFO, format="%(asctime)s %(levelname)s [call_id=%(call_id)s] %(name)s: %(message)s")
 logger = logging.getLogger(__name__)
@@ -16,15 +16,9 @@
 
 
 async def start_agent() -> None:
-<<<<<<< HEAD
     call_id = str(uuid4())
-
-    client = Stream.from_env()
+    client = AsyncStream()
     agent_user = client.create_user(name="AI golf coach")
-=======
-    client = AsyncStream()
-    agent_user = await client.create_user(name="AI golf coach")
->>>>>>> 460c5bf9
 
     agent = Agent(
         edge=getstream.Edge(),
