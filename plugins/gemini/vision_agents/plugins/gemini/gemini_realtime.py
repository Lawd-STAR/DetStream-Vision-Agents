import asyncio
import logging
from asyncio import CancelledError
from typing import Optional, List, Dict, Any
from getstream.video.rtc.audio_track import AudioStreamTrack
from getstream.video.rtc.track_util import PcmData
from google import genai
from google.genai.live import AsyncSession
from google.genai.types import SessionResumptionConfigDict
from google.genai.types import (
    LiveConnectConfigDict,
    Modality,
    SpeechConfigDict,
    VoiceConfigDict,
    PrebuiltVoiceConfigDict,
    AudioTranscriptionConfigDict,
    RealtimeInputConfigDict,
    TurnCoverage,
    ContextWindowCompressionConfigDict,
    SlidingWindowDict,
    HttpOptions,
    LiveServerMessage,
    Blob,
    Part,
)

from vision_agents.core.edge.types import Participant
from vision_agents.core.llm import realtime
from vision_agents.core.llm.events import (
    RealtimeAudioOutputEvent,
    LLMResponseChunkEvent,
)
from vision_agents.core.llm.llm_types import ToolSchema, NormalizedToolCallItem
from vision_agents.core.processors import Processor
from vision_agents.core.utils.utils import frame_to_png_bytes
import av

from vision_agents.core.utils.video_forwarder import VideoForwarder

logger = logging.getLogger(__name__)


"""
TODO:
- mcp & functions - Deven ✅ COMPLETED
- chat/transcription integration (trigger the right events when receiving transcriptions) - Tommaso
"""

DEFAULT_MODEL = "gemini-2.5-flash-native-audio-preview-09-2025"


class Realtime(realtime.Realtime):
    """
    Realtime on Gemini. https://ai.google.dev/gemini-api/docs/live

    Examples:

        config : LiveConnectConfigDict = {}
        model = "" # https://ai.google.dev/gemini-api/docs/live#audio-generation
        llm = Realtime(model="", config=config)
        # simple response
        llm.simple_response(text="Describe what you see and say hi")
        # native API call (forwards to gemini's send_realtime_input)
        llm.send_realtime_input()

        #Alternatively you can also pass an existing client

        client = genai.Client()
        llm = Realtime(client=client)

    Development notes
    - Audio data in the Live API is always raw, little-endian, 16-bit PCM.
    - Audio output always uses a sample rate of 24kHz.
    - Input audio is natively 16kHz, but the Live API will resample if needed
    """

    model: str
    session_resumption_id: Optional[str] = None
    config: LiveConnectConfigDict
    connected: bool = False

    def __init__(
        self,
        model: str = DEFAULT_MODEL,
        config: Optional[LiveConnectConfigDict] = None,
        http_options: Optional[HttpOptions] = None,
        client: Optional[genai.Client] = None,
        api_key: Optional[str] = None,
        **kwargs,
    ) -> None:
        super().__init__(**kwargs)
        self.model = model
        if http_options is None:
            http_options = HttpOptions(api_version="v1alpha")

        if client is None:
            if api_key:
                client = genai.Client(api_key=api_key, http_options=http_options)
            else:
                client = genai.Client(http_options=http_options)

        self.client = client
        self.config: LiveConnectConfigDict = self._create_config(config)
        self.logger = logging.getLogger(__name__)
        # Gemini generates at 24k. webrtc automatically translates it to 48khz
        self.output_track = AudioStreamTrack(
            framerate=24000, stereo=False, format="s16"
        )
        self._video_forwarder: Optional[VideoForwarder] = None
        self._session_context: Optional[Any] = None
        self._session: Optional[AsyncSession] = None
        self._receive_task: Optional[asyncio.Task[Any]] = None

    async def simple_response(
        self,
        text: str,
        processors: Optional[List[Processor]] = None,
        participant: Optional[Participant] = None,
    ):
        """
        Simple response standardizes how to send a text instruction to this LLM.

        Example:
            llm.simple_response("tell me a poem about Boulder")

        For more advanced use cases you can use the native send_realtime_input
        """
        self.logger.info("Simple response called with text: %s", text)
        await self.send_realtime_input(text=text)

    async def simple_audio_response(
        self, pcm: PcmData, participant: Optional[Participant] = None
    ):
        """
        Simple audio response standardizes how to send audio to the LLM

        Example:
            pcm : PcmData = PcmData()
            llm.simple_response(pcm)

        For more advanced use cases you can use the native send_realtime_input

        Args:
            pcm: PCM audio data to send
            participant: Optional participant information for the audio source
        """
        if not self.connected:
            return

        self._current_participant = participant
        self.logger.debug(f"Sending audio to gemini: {pcm.duration}")
        # Build blob and send directly
        audio_bytes = pcm.samples.tobytes()
        mime = f"audio/pcm;rate={pcm.sample_rate}"
        blob = Blob(data=audio_bytes, mime_type=mime)

        await self._require_session().send_realtime_input(audio=blob)

    async def send_realtime_input(self, *args, **kwargs):
        """
        send_realtime_input wraps the native send_realtime_input
        """
        try:
            await self._require_session().send_realtime_input(*args, **kwargs)
        except Exception as e:
            # reconnect here in some cases
            self.logger.error(e)
            is_temp = self._is_temporary_error(e)
            if is_temp:
                await self._reconnect()
            else:
                raise

    async def send_client_content(self, *args, **kwargs):
        """
        Don't use send client content, it can cause bugs when combined with send_realtime_input
        """
        await self._require_session().send_client_content(*args, **kwargs)

    async def connect(self):
        """
        Connect to Gemini's websocket
        """
        self.logger.info("Connecting to gemini live, config set to %s", self.config)
        self._session_context = self.client.aio.live.connect(
            model=self.model, config=self._get_config_with_resumption()
        )
        self._session = await self._session_context.__aenter__()
        self.connected = True
        self.logger.info("Gemini live connected to session %s", self._session)

        # Start the receive loop task
        self._receive_task = asyncio.create_task(self._receive_loop())

    async def _reconnect(self):
        await self.connect()

    async def _receive_loop(self):
        """
        Main loop for receiving messages. Gemini's event system isn't ideal. It doesn't specify an event type with a clear structure
        So you end up having to detect the type and reply as needed
        Hopefully they will improve this in the future
        """
        try:
            while True:
                async for response in self._require_session().receive():
                    server_message: LiveServerMessage = response

                    is_input_transcript = (
                        server_message
                        and server_message.server_content
                        and server_message.server_content.input_transcription
                    )
                    is_output_transcript = (
                        server_message
                        and server_message.server_content
                        and server_message.server_content.output_transcription
                    )
                    is_response = (
                        server_message
                        and server_message.server_content
                        and server_message.server_content.model_turn
                    )
                    is_interrupt = (
                        server_message
                        and server_message.server_content
                        and server_message.server_content.interrupted
                    )
                    is_turn_complete = (
                        server_message
                        and server_message.server_content
                        and server_message.server_content.turn_complete
                    )
                    is_generation_complete = (
                        server_message
                        and server_message.server_content
                        and server_message.server_content.generation_complete
                    )

                    if is_input_transcript:
                        if (
                            server_message.server_content
                            and server_message.server_content.input_transcription
                        ):
                            text = (
                                server_message.server_content.input_transcription.text
                            )
                            self.logger.info("input: %s", text)
                            if text:
                                self._emit_user_speech_transcription(
                                    text=text, original=server_message
                                )
                    elif is_output_transcript:
                        if (
                            server_message.server_content
                            and server_message.server_content.output_transcription
                        ):
                            text = (
                                server_message.server_content.output_transcription.text
                            )
                            self.logger.info("output: %s", text)
                            if text:
                                self._emit_agent_speech_transcription(
                                    text=text, original=server_message
                                )
                    elif is_interrupt:
                        if (
                            server_message.server_content
                            and server_message.server_content.interrupted
                        ):
                            self.logger.info(
                                "interrupted: %s",
                                server_message.server_content.interrupted,
                            )
                    elif is_response:
                        # Store the resumption id so we can resume a broken connection
                        if server_message.session_resumption_update:
                            update = server_message.session_resumption_update
                            if update.resumable and update.new_handle:
                                self.session_resumption_id = update.new_handle

                        if (
                            server_message.server_content
                            and server_message.server_content.model_turn
                        ):
                            parts = server_message.server_content.model_turn.parts

                            if parts:
                                for current_part in parts:
                                    typed_part: Part = current_part
                                    if typed_part.text:
                                        if typed_part.thought:
                                            self.logger.info(
                                                "Gemini thought %s", typed_part.text
                                            )
                                        else:
                                            self.logger.info(
                                                "output: %s", typed_part.text
                                            )
                                            event = LLMResponseChunkEvent(
                                                delta=typed_part.text
                                            )
                                            self.events.send(event)
                                    elif typed_part.inline_data:
                                        data = typed_part.inline_data.data

                                        # Emit audio output event
                                        audio_event = RealtimeAudioOutputEvent(
                                            plugin_name="gemini",
                                            audio_data=data,
                                            sample_rate=24000,
                                        )
                                        self.events.send(audio_event)

                                        await self.output_track.write(
                                            data
                                        )  # original 24khz here
                                    elif (
                                        hasattr(typed_part, "function_call")
                                        and typed_part.function_call
                                    ):
                                        # Handle function calls from Gemini Live
                                        self.logger.info(
                                            f"Received function call: {typed_part.function_call.name}"
                                        )
                                        await self._handle_function_call(
                                            typed_part.function_call
                                        )
                                    else:
                                        self.logger.debug(
                                            "Unrecognized part type: %s", typed_part
                                        )
                    elif is_turn_complete:
                        self.logger.info("is_turn_complete complete")
                    elif is_generation_complete:
                        self.logger.info("is_generation_complete complete")
                    elif server_message.tool_call:
                        # Handle tool calls from Gemini Live
                        self.logger.info(
                            f"Received tool call: {server_message.tool_call}"
                        )
                        await self._handle_tool_call(server_message.tool_call)
                    else:
<<<<<<< HEAD
                        self.logger.warning("Unrecognized event structure for gemini %s", server_message)
        except CancelledError:
            logger.error("Stop async iteration exception")
            return
=======
                        self.logger.warning(
                            "Unrecognized event structure for gemini %s", server_message
                        )
>>>>>>> ab27e48b
        except Exception as e:
            # reconnect here for some errors
            self.logger.error(f"_receive_loop error: {e}")
            is_temp = self._is_temporary_error(e)
            if is_temp:
                await self._reconnect()
            else:
                raise e
        finally:
            self.logger.info("_receive_loop ended")

    @staticmethod
    def _is_temporary_error(e: Exception):
        """
        Temporary errors should typically trigger a reconnect
        So if the websocket breaks this should return True and trigger a reconnect
        """
        should_reconnect = False
        return should_reconnect

    async def close(self):
        self.connected = False

        if hasattr(self, "_receive_task") and self._receive_task:
            self._receive_task.cancel()
            await self._receive_task

        if hasattr(self, "_session_context") and self._session_context:
            # Properly close the session using the context manager's __aexit__
            try:
                await self._session_context.__aexit__(None, None, None)
            except Exception as e:
                self.logger.warning(f"Error closing session: {e}")
            self._session_context = None
            self._session = None

    async def _watch_video_track(self, track: Any, **kwargs) -> None:
        """
        Start sending video frames to Gemini using VideoForwarder.
        We follow the on_track from Stream. If video is turned on or off this gets forwarded.

        Args:
            track: Video track to watch
            shared_forwarder: Optional shared VideoForwarder to use instead of creating a new one
        """
        shared_forwarder = kwargs.get("shared_forwarder")

        if self._video_forwarder is not None and shared_forwarder is None:
            self.logger.warning("Video sender already running, stopping previous one")
            await self._stop_watching_video_track()

        if shared_forwarder is not None:
            # Use the shared forwarder - just register as a consumer
            self._video_forwarder = shared_forwarder
            self.logger.info(
                f"🎥 Gemini subscribing to shared VideoForwarder at {self.fps} FPS"
            )
            await self._video_forwarder.start_event_consumer(
                self._send_video_frame, fps=float(self.fps), consumer_name="gemini"
            )
        else:
            # Create our own VideoForwarder with the input track (legacy behavior)
            self._video_forwarder = VideoForwarder(
                track,  # type: ignore[arg-type]
                max_buffer=5,
                fps=float(self.fps),
                name="gemini_forwarder",
            )

            # Start the forwarder
            await self._video_forwarder.start()

            # Start the callback consumer that sends frames to Gemini
            await self._video_forwarder.start_event_consumer(self._send_video_frame)

            self.logger.info(f"Started video forwarding with {self.fps} FPS")

    async def _stop_watching_video_track(self) -> None:
        if self._video_forwarder is not None:
            await self._video_forwarder.stop()
            self._video_forwarder = None
            self.logger.info("Stopped video forwarding")

    async def _send_video_frame(self, frame: av.VideoFrame) -> None:
        """
        Send a video frame to Gemini using send_realtime_input
        """
        if not frame:
            return

        try:
            png_bytes = frame_to_png_bytes(frame)
            blob = Blob(data=png_bytes, mime_type="image/png")
            await self._require_session().send_realtime_input(media=blob)
        except Exception as e:
            self.logger.error(f"Error sending video frame: {e}")

    def _create_config(
        self, config: Optional[LiveConnectConfigDict] = None
    ) -> LiveConnectConfigDict:
        """
        _create_config combines the default config with your settings
        """
        default_config = LiveConnectConfigDict(
            response_modalities=[Modality.AUDIO],
            input_audio_transcription=AudioTranscriptionConfigDict(),
            output_audio_transcription=AudioTranscriptionConfigDict(),
            speech_config=SpeechConfigDict(
                voice_config=VoiceConfigDict(
                    prebuilt_voice_config=PrebuiltVoiceConfigDict(voice_name="Leda")
                ),
                language_code="en-US",
            ),
            realtime_input_config=RealtimeInputConfigDict(
                turn_coverage=TurnCoverage.TURN_INCLUDES_ONLY_ACTIVITY
            ),
            enable_affective_dialog=False,
            context_window_compression=ContextWindowCompressionConfigDict(
                trigger_tokens=25600,
                sliding_window=SlidingWindowDict(target_tokens=12800),
            ),
        )

        # Note: Tools will be added later in _get_config_with_resumption()
        # when functions are actually registered

        if config is not None:
            for k, v in config.items():
                if k in default_config:
                    default_config[k] = v  # type: ignore[literal-required]
        return default_config

    def _get_config_with_resumption(self) -> LiveConnectConfigDict:
        """
        _get_config_with_resumption adds the system instructions, session resumption, and tools
        """
        config = self.config.copy()
        # resume if we have a session resumption id/handle
        if self.session_resumption_id:
            resumption_config: SessionResumptionConfigDict = {
                "handle": self.session_resumption_id
            }  # type: ignore[typeddict-item]
            config["session_resumption"] = resumption_config  # type: ignore[typeddict-item]
        # set the instructions
        # TODO: potentially we can share the markdown as files/parts.. might do better TBD
        config["system_instruction"] = self._build_enhanced_instructions()

        # Add tools if available - Gemini Live uses similar format to regular Gemini
        tools_spec = self.get_available_functions()
        if tools_spec:
            conv_tools = self._convert_tools_to_provider_format(tools_spec)
            # Add tools to the live config
            # Note: The exact key name may need adjustment based on Gemini Live API documentation
            config["tools"] = conv_tools  # type: ignore[typeddict-item]
            self.logger.info(f"Added {len(tools_spec)} tools to Gemini Live config")
        else:
            self.logger.debug("No tools available - function calling will not work")

        return config

    def _convert_tools_to_provider_format(
        self, tools: List[ToolSchema]
    ) -> List[Dict[str, Any]]:
        """
        Convert ToolSchema objects to Gemini Live format.

        Args:
            tools: List of ToolSchema objects

        Returns:
            List of tools in Gemini Live format
        """
        function_declarations = []
        for tool in tools:
            function_declarations.append(
                {
                    "name": tool["name"],
                    "description": tool.get("description", ""),
                    "parameters": tool["parameters_schema"],
                }
            )

        # Return as dict with function_declarations (similar to regular Gemini format)
        return [{"function_declarations": function_declarations}]

    def _extract_tool_calls_from_response(
        self, response: Any
    ) -> List[NormalizedToolCallItem]:
        """
        Extract tool calls from Gemini Live response.

        Args:
            response: Gemini Live response object

        Returns:
            List of normalized tool call items
        """
        calls: List[NormalizedToolCallItem] = []

        try:
            # Check for function calls in the response
            if hasattr(response, "server_content") and response.server_content:
                if (
                    hasattr(response.server_content, "model_turn")
                    and response.server_content.model_turn
                ):
                    parts = response.server_content.model_turn.parts
                    for part in parts:
                        if hasattr(part, "function_call") and part.function_call:
                            call_item: NormalizedToolCallItem = {
                                "type": "tool_call",
                                "name": getattr(part.function_call, "name", "unknown"),
                                "arguments_json": getattr(
                                    part.function_call, "args", {}
                                ),
                            }
                            calls.append(call_item)
        except Exception as e:
            self.logger.debug(f"Error extracting tool calls from response: {e}")

        return calls

    async def _handle_tool_call(self, tool_call: Any) -> None:
        """
        Handle tool calls from Gemini Live.
        """
        try:
            if hasattr(tool_call, "function_calls") and tool_call.function_calls:
                for function_call in tool_call.function_calls:
                    await self._handle_function_call(function_call)
        except Exception as e:
            self.logger.error(f"Error handling tool call: {e}")

    async def _handle_function_call(self, function_call: Any) -> None:
        """
        Handle function calls from Gemini Live responses.

        Args:
            function_call: Function call object from Gemini Live
        """
        try:
            # Extract tool call details
            tool_call = {
                "name": getattr(function_call, "name", "unknown"),
                "arguments_json": getattr(function_call, "args", {}),
                "id": getattr(function_call, "id", None),
            }

            self.logger.info(
                f"Executing function call: {tool_call['name']} with args: {tool_call['arguments_json']}"
            )

            # Execute using existing tool execution infrastructure
            tc, result, error = await self._run_one_tool(tool_call, timeout_s=30)

            # Prepare response data
            if error:
                response_data = {"error": str(error)}
                self.logger.error(f"Function call {tool_call['name']} failed: {error}")
            else:
                # Ensure response is a dictionary for Gemini Live
                if not isinstance(result, dict):
                    response_data = {"result": result}
                else:
                    response_data = result
                self.logger.info(
                    f"Function call {tool_call['name']} succeeded: {response_data}"
                )

            # Send function response back to Gemini Live session
            call_id_val = tool_call.get("id")
            await self._send_function_response(
                str(tool_call["name"]),
                response_data,
                str(call_id_val) if call_id_val else None,
            )

        except Exception as e:
            self.logger.error(f"Error handling function call: {e}")
            # Send error response back
            await self._send_function_response(
                getattr(function_call, "name", "unknown"),
                {"error": str(e)},
                getattr(function_call, "id", None),
            )

    async def _send_function_response(
        self,
        function_name: str,
        response_data: Dict[str, Any],
        call_id: Optional[str] = None,
    ) -> None:
        """
        Send function response back to Gemini Live session.

        Args:
            function_name: Name of the function that was called
            response_data: Response data to send back
            call_id: Optional call ID for the function call
        """
        try:
            # Create function response part
            from google.genai import types

            function_response = types.FunctionResponse(
                id=call_id,  # Use the call_id if provided
                name=function_name,
                response=response_data,
            )

            # Send the function response using the correct method
            # The Gemini Live API uses send_tool_response for function responses
            await self._require_session().send_tool_response(
                function_responses=[function_response]
            )
            self.logger.debug(
                f"Sent function response for {function_name}: {response_data}"
            )

        except Exception as e:
            self.logger.error(
                f"Error sending function response for {function_name}: {e}"
            )

    def _require_session(self) -> AsyncSession:
        if not self._session:
            raise Exception("Session must be established")
        return self._session<|MERGE_RESOLUTION|>--- conflicted
+++ resolved
@@ -341,16 +341,11 @@
                         )
                         await self._handle_tool_call(server_message.tool_call)
                     else:
-<<<<<<< HEAD
                         self.logger.warning("Unrecognized event structure for gemini %s", server_message)
         except CancelledError:
             logger.error("Stop async iteration exception")
             return
-=======
-                        self.logger.warning(
-                            "Unrecognized event structure for gemini %s", server_message
-                        )
->>>>>>> ab27e48b
+
         except Exception as e:
             # reconnect here for some errors
             self.logger.error(f"_receive_loop error: {e}")
