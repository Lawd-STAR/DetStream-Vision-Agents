--- conflicted
+++ resolved
@@ -3,14 +3,9 @@
 from uuid import uuid4
 
 from dotenv import load_dotenv
-<<<<<<< HEAD
 from getstream.plugins import DeepgramSTT, ElevenLabsTTS, SileroVAD
-=======
 
-from getstream.plugins.elevenlabs.tts import ElevenLabsTTS
-from getstream.plugins.deepgram.stt import DeepgramSTT
-from stream_agents.llm.openai_llm import OpenAILLM
->>>>>>> bdaae9c9
+from stream_agents.llm import OpenAILLM
 from stream_agents.turn_detection import FalTurnDetection
 from stream_agents import Agent, Stream, StreamEdge, start_dispatcher, open_demo
 
@@ -31,12 +26,8 @@
         llm=OpenAILLM(model="gpt-4o-mini"),
         tts=ElevenLabsTTS(),
         stt=DeepgramSTT(),
-<<<<<<< HEAD
         vad=SileroVAD(),
         turn_detection=FalTurnDetection(api_key=os.getenv("FAL_KEY")),
-=======
-        #turn_detection=FalTurnDetection(api_key=os.getenv("FAL_KEY")),
->>>>>>> bdaae9c9
         processors=[],  # processors can fetch extra data, check images/audio data or transform video
     )
 
