--- conflicted
+++ resolved
@@ -238,19 +238,7 @@
                 "*", lambda event_name, event: self.events.send(event)
             )
 
-<<<<<<< HEAD
-        connection._connection._coordinator_ws_client.on_wildcard(
-            "*",
-            lambda event_name, event: self.events.send(event),
-        )
-
-        connection._connection._ws_client.on_wildcard(
-            "*",
-            lambda event_name, event: self.events.send(event),
-        )
-=======
             self.logger.info(f"🤖 Agent joined call: {call.id}")
->>>>>>> 3088077a
 
             # Set up audio and video tracks together to avoid SDP issues
             audio_track = self._audio_track if self.publish_audio else None
@@ -260,7 +248,15 @@
                 with self.tracer.start_as_current_span("edge.publish_tracks"):
                     await self.edge.publish_tracks(audio_track, video_track)
 
-            self.logger.info(f"🤖 Agent joined call: {call.id}")
+            connection._connection._coordinator_ws_client.on_wildcard(
+                "*",
+                lambda event_name, event: self.events.send(event),
+            )
+
+            connection._connection._ws_client.on_wildcard(
+                "*",
+                lambda event_name, event: self.events.send(event),
+            )
 
             # Listen to incoming tracks if any component needs them
             # This is independent of publishing - agents can listen without publishing
